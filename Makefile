.PHONY: test init

init:
	python -m pip install -r requirements.txt

<<<<<<< HEAD
###############################
#       COMPILER FLAGS        #
###############################

# OS Arch Flags
OS_SIZE = 64
OS_ARCH = x86_64

# CC & related flags
CCOMMON_FLAGS	:= -g3 -O0 -Wall
CCFLAGS		:= $(CCOMMON_FLAGS) -std=c99 -Wpedantic
CXXFLAGS	:= $(CCOMMON_FLAGS) -std=c++11
CUFLAGS		:= $(CCOMMON_FLAGS)

# NVCC & related flags
NVCC_HOSTCC_FLAGS = -x cu -ccbin $(CC) $(addprefix -Xcompiler , $(CUFLAGS))
NVCCFLAGS := -m$(OS_SIZE) -g -G -pg
GENCODE_FLAGS := -gencode arch=compute_30,code=sm_30
EXTRA_NVCC_FLAGS := -rdc=true

# AR flags
AR_FLAGS := rcs

# Ctags flags
CTAGS_FLAGS := -e -f TAGS --verbose -R --exclude=doc --langmap=c++:.cu.cuh,c:.c.h -h +.cuh --fields="+afikKlmnsSzt"

# Valgrind flags
VALGRIND_SUPP ?= minimal.supp
VALGRIND_FLAGS := --leak-check=full --show-reachable=yes --error-limit=no --suppressions=$(VALGRIND_SUPP)

# Doxygen flags
DOXYGEN_CONF ?= Doxyfile.conf

###############################
#        Libraries            #
###############################

# Static Libraries

# CPU Myriad Library
MYRIAD_LIB_LDNAME 	:= myriad
MYRIAD_LIB 		:= lib$(MYRIAD_LIB_LDNAME).a
MYRIAD_LIB_OBJS 	:= myriad_debug.c.o MyriadObject.c.o Mechanism.c.o Compartment.c.o \
	HHSomaCompartment.c.o HHLeakMechanism.c.o HHNaCurrMechanism.c.o HHKCurrMechanism.c.o \
	DCCurrentMech.c.o HHGradedGABAAMechanism.c.o HHSpikeGABAAMechanism.c.o

# CUDA Myriad Library
CUDA_MYRIAD_LIB_LDNAME := cudamyriad
CUDA_MYRIAD_LIB	:= 
CUDA_MYRIAD_LIB_OBJS := 

ifdef CUDA
CUDA_MYRIAD_LIB	:= lib$(CUDA_MYRIAD_LIB_LDNAME).a
CUDA_MYRIAD_LIB_OBJS += MyriadObject.cu.o Mechanism.cu.o Compartment.cu.o \
	HHSomaCompartment.cu.o HHLeakMechanism.cu.o HHNaCurrMechanism.cu.o \
	HHKCurrMechanism.cu.o DCCurrentMech.cu.o HHGradedGABAAMechanism.cu.o \
	HHSpikeGABAAMechanism.cu.o
endif

# Shared Libraries

###############################
#      Linker (LD) Flags      #
###############################

LD_FLAGS            := -L. -l$(MYRIAD_LIB_LDNAME) -lm
CUDART_LD_FLAGS     := -L$(CUDA_LIB_PATH) -lcudart
CUDA_BIN_LDFLAGS    := $(CUDART_LD_FLAGS) -l$(CUDA_MYRIAD_LIB_LDNAME) $(LD_FLAGS)

###############################
#       Definition Flags      #
###############################

DEFINES := -DUNIT_TEST
ifdef CUDA
DEFINES += -DCUDA
endif

CUDA_DEFINES := $(DEFINES)
CUDA_BIN_DEFINES ?= $(DEFINES) 

###############################
#    Include Path & Flags     #
###############################

CUDA_INCLUDES := -I$(CUDA_INC_PATH)
INCLUDES := $(CUDA_INCLUDES) -I.

###############################
#        Make Targets         #
###############################

SIMUL_MAIN := dsac
SIMUL_MAIN_OBJ := $(addsuffix .o, $(SIMUL_MAIN))
SIMUL_MAIN_BIN := $(addsuffix .bin, $(SIMUL_MAIN))

CUDA_LINK_OBJ := 
ifdef CUDA
CUDA_LINK_OBJ	+= dlink.o
endif

OBJECTS		:= $(wildcard *.o)
LIBRARIES	:= $(wildcard *.a)
BINARIES	:= $(wildcard *.bin)

###############################
#         Make Rules          #
###############################

# ------- Build Rules -------

.PHONY: clean all build run remake rebuild

build: all

all: $(SIMUL_MAIN_BIN)

run: $(SIMUL_MAIN_BIN)
	./$<

clean:
	-rm -f $(OBJECTS) $(LIBRARIES) $(BINARIES)

remake: clean build

rebuild: remake

# ------- CPU Myriad Library -------

$(MYRIAD_LIB): $(MYRIAD_LIB_OBJS)
	$(AR) $(AR_FLAGS) $@ $^

$(MYRIAD_LIB_OBJS): %.c.o : %.c
	$(CC) $(CCFLAGS) $(INCLUDES) $(DEFINES) -o $@ -c $<

# ------- CUDA Myriad Library -------

$(CUDA_MYRIAD_LIB): $(CUDA_MYRIAD_LIB_OBJS)
	$(NVCC) -lib $^ -o $(CUDA_MYRIAD_LIB)

$(CUDA_MYRIAD_LIB_OBJS): %.cu.o : %.cu
	$(NVCC) $(NVCC_HOSTCC_FLAGS) $(NVCCFLAGS) $(EXTRA_NVCCFLAGS) $(GENCODE_FLAGS) \
	$(CUDA_INCLUDES) $(CUDA_DEFINES) -o $@ -dc $<

# ------- Linker Object -------

$(CUDA_LINK_OBJ): $(SIMUL_MAIN_OBJ) $(CUDA_MYRIAD_LIB)
	$(NVCC) $(GENCODE_FLAGS) -dlink $^ -o $(CUDA_LINK_OBJ) # Necessary for seperate compilation

# ------- Main binary object -------

$(SIMUL_MAIN_OBJ): %.o : %.cu
ifdef CUDA
	$(NVCC) $(NVCC_HOSTCC_FLAGS) $(NVCCFLAGS) $(EXTRA_NVCCFLAGS) $(GENCODE_FLAGS) \
	$(CUDA_INCLUDES) $(CUDA_BIN_DEFINES) -o $@ -dc $<
else
	$(CXX) $(CXXFLAGS) $(INCLUDES) $(DEFINES) -x c++ -c $< -o $@
endif

# ------- Host Linker Generated Binary -------

$(SIMUL_MAIN_BIN): $(SIMUL_MAIN_OBJ) $(CUDA_LINK_OBJ) $(MYRIAD_LIB) $(CUDA_MYRIAD_LIB)
ifdef CUDA
	$(CC) -I. -o $@ $+ $(CUDA_BIN_LDFLAGS)
else
	$(CC) -I. -o $@ $+ $(LD_FLAGS)
endif


# ------- Doxygen Documentation Generation -------
doxygen:
	$(DOXYGEN) $(DOXYGEN_CONF)

# ------- Ctags Generation -------
ctags:
	$(CTAGS) $(CTAGS_FLAGS)

# ------- Valgrind Memcheck -------
valgrind: $(SIMUL_MAIN_BIN)
	$(VALGRIND) $(VALGRIND_FLAGS) ./$+
=======
test:
	cd tests/ && python -m unittest
>>>>>>> bec79cc3
<|MERGE_RESOLUTION|>--- conflicted
+++ resolved
@@ -3,188 +3,5 @@
 init:
 	python -m pip install -r requirements.txt
 
-<<<<<<< HEAD
-###############################
-#       COMPILER FLAGS        #
-###############################
-
-# OS Arch Flags
-OS_SIZE = 64
-OS_ARCH = x86_64
-
-# CC & related flags
-CCOMMON_FLAGS	:= -g3 -O0 -Wall
-CCFLAGS		:= $(CCOMMON_FLAGS) -std=c99 -Wpedantic
-CXXFLAGS	:= $(CCOMMON_FLAGS) -std=c++11
-CUFLAGS		:= $(CCOMMON_FLAGS)
-
-# NVCC & related flags
-NVCC_HOSTCC_FLAGS = -x cu -ccbin $(CC) $(addprefix -Xcompiler , $(CUFLAGS))
-NVCCFLAGS := -m$(OS_SIZE) -g -G -pg
-GENCODE_FLAGS := -gencode arch=compute_30,code=sm_30
-EXTRA_NVCC_FLAGS := -rdc=true
-
-# AR flags
-AR_FLAGS := rcs
-
-# Ctags flags
-CTAGS_FLAGS := -e -f TAGS --verbose -R --exclude=doc --langmap=c++:.cu.cuh,c:.c.h -h +.cuh --fields="+afikKlmnsSzt"
-
-# Valgrind flags
-VALGRIND_SUPP ?= minimal.supp
-VALGRIND_FLAGS := --leak-check=full --show-reachable=yes --error-limit=no --suppressions=$(VALGRIND_SUPP)
-
-# Doxygen flags
-DOXYGEN_CONF ?= Doxyfile.conf
-
-###############################
-#        Libraries            #
-###############################
-
-# Static Libraries
-
-# CPU Myriad Library
-MYRIAD_LIB_LDNAME 	:= myriad
-MYRIAD_LIB 		:= lib$(MYRIAD_LIB_LDNAME).a
-MYRIAD_LIB_OBJS 	:= myriad_debug.c.o MyriadObject.c.o Mechanism.c.o Compartment.c.o \
-	HHSomaCompartment.c.o HHLeakMechanism.c.o HHNaCurrMechanism.c.o HHKCurrMechanism.c.o \
-	DCCurrentMech.c.o HHGradedGABAAMechanism.c.o HHSpikeGABAAMechanism.c.o
-
-# CUDA Myriad Library
-CUDA_MYRIAD_LIB_LDNAME := cudamyriad
-CUDA_MYRIAD_LIB	:= 
-CUDA_MYRIAD_LIB_OBJS := 
-
-ifdef CUDA
-CUDA_MYRIAD_LIB	:= lib$(CUDA_MYRIAD_LIB_LDNAME).a
-CUDA_MYRIAD_LIB_OBJS += MyriadObject.cu.o Mechanism.cu.o Compartment.cu.o \
-	HHSomaCompartment.cu.o HHLeakMechanism.cu.o HHNaCurrMechanism.cu.o \
-	HHKCurrMechanism.cu.o DCCurrentMech.cu.o HHGradedGABAAMechanism.cu.o \
-	HHSpikeGABAAMechanism.cu.o
-endif
-
-# Shared Libraries
-
-###############################
-#      Linker (LD) Flags      #
-###############################
-
-LD_FLAGS            := -L. -l$(MYRIAD_LIB_LDNAME) -lm
-CUDART_LD_FLAGS     := -L$(CUDA_LIB_PATH) -lcudart
-CUDA_BIN_LDFLAGS    := $(CUDART_LD_FLAGS) -l$(CUDA_MYRIAD_LIB_LDNAME) $(LD_FLAGS)
-
-###############################
-#       Definition Flags      #
-###############################
-
-DEFINES := -DUNIT_TEST
-ifdef CUDA
-DEFINES += -DCUDA
-endif
-
-CUDA_DEFINES := $(DEFINES)
-CUDA_BIN_DEFINES ?= $(DEFINES) 
-
-###############################
-#    Include Path & Flags     #
-###############################
-
-CUDA_INCLUDES := -I$(CUDA_INC_PATH)
-INCLUDES := $(CUDA_INCLUDES) -I.
-
-###############################
-#        Make Targets         #
-###############################
-
-SIMUL_MAIN := dsac
-SIMUL_MAIN_OBJ := $(addsuffix .o, $(SIMUL_MAIN))
-SIMUL_MAIN_BIN := $(addsuffix .bin, $(SIMUL_MAIN))
-
-CUDA_LINK_OBJ := 
-ifdef CUDA
-CUDA_LINK_OBJ	+= dlink.o
-endif
-
-OBJECTS		:= $(wildcard *.o)
-LIBRARIES	:= $(wildcard *.a)
-BINARIES	:= $(wildcard *.bin)
-
-###############################
-#         Make Rules          #
-###############################
-
-# ------- Build Rules -------
-
-.PHONY: clean all build run remake rebuild
-
-build: all
-
-all: $(SIMUL_MAIN_BIN)
-
-run: $(SIMUL_MAIN_BIN)
-	./$<
-
-clean:
-	-rm -f $(OBJECTS) $(LIBRARIES) $(BINARIES)
-
-remake: clean build
-
-rebuild: remake
-
-# ------- CPU Myriad Library -------
-
-$(MYRIAD_LIB): $(MYRIAD_LIB_OBJS)
-	$(AR) $(AR_FLAGS) $@ $^
-
-$(MYRIAD_LIB_OBJS): %.c.o : %.c
-	$(CC) $(CCFLAGS) $(INCLUDES) $(DEFINES) -o $@ -c $<
-
-# ------- CUDA Myriad Library -------
-
-$(CUDA_MYRIAD_LIB): $(CUDA_MYRIAD_LIB_OBJS)
-	$(NVCC) -lib $^ -o $(CUDA_MYRIAD_LIB)
-
-$(CUDA_MYRIAD_LIB_OBJS): %.cu.o : %.cu
-	$(NVCC) $(NVCC_HOSTCC_FLAGS) $(NVCCFLAGS) $(EXTRA_NVCCFLAGS) $(GENCODE_FLAGS) \
-	$(CUDA_INCLUDES) $(CUDA_DEFINES) -o $@ -dc $<
-
-# ------- Linker Object -------
-
-$(CUDA_LINK_OBJ): $(SIMUL_MAIN_OBJ) $(CUDA_MYRIAD_LIB)
-	$(NVCC) $(GENCODE_FLAGS) -dlink $^ -o $(CUDA_LINK_OBJ) # Necessary for seperate compilation
-
-# ------- Main binary object -------
-
-$(SIMUL_MAIN_OBJ): %.o : %.cu
-ifdef CUDA
-	$(NVCC) $(NVCC_HOSTCC_FLAGS) $(NVCCFLAGS) $(EXTRA_NVCCFLAGS) $(GENCODE_FLAGS) \
-	$(CUDA_INCLUDES) $(CUDA_BIN_DEFINES) -o $@ -dc $<
-else
-	$(CXX) $(CXXFLAGS) $(INCLUDES) $(DEFINES) -x c++ -c $< -o $@
-endif
-
-# ------- Host Linker Generated Binary -------
-
-$(SIMUL_MAIN_BIN): $(SIMUL_MAIN_OBJ) $(CUDA_LINK_OBJ) $(MYRIAD_LIB) $(CUDA_MYRIAD_LIB)
-ifdef CUDA
-	$(CC) -I. -o $@ $+ $(CUDA_BIN_LDFLAGS)
-else
-	$(CC) -I. -o $@ $+ $(LD_FLAGS)
-endif
-
-
-# ------- Doxygen Documentation Generation -------
-doxygen:
-	$(DOXYGEN) $(DOXYGEN_CONF)
-
-# ------- Ctags Generation -------
-ctags:
-	$(CTAGS) $(CTAGS_FLAGS)
-
-# ------- Valgrind Memcheck -------
-valgrind: $(SIMUL_MAIN_BIN)
-	$(VALGRIND) $(VALGRIND_FLAGS) ./$+
-=======
 test:
-	cd tests/ && python -m unittest
->>>>>>> bec79cc3
+	cd tests/ && python -m unittest